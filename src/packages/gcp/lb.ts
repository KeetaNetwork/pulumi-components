import * as pulumi from '@pulumi/pulumi';
import * as gcp from '@pulumi/gcp';
import * as utils from '../../utils';

import type { GCPCommonOptions } from './common';
import type { ContainerMIG } from './container';

type LoadBalancerArgs = {
	/**
	 * Common arguments for GCP resources
	 */
	common: {
		gcp: GCPCommonOptions;
	}

	/**
	 * Base description to build the description for the resources from
	 */
	baseDescription: string;

	/**
	 * Configuration for managing DNS entries
	 */
	dns?: {
		addEntry: (name: pulumi.Input<string>, kind: string, data: pulumi.Input<string>) => pulumi.Resource | void;
	};

	/**
	 * Load Balancer Health Check
	 */
	healthCheck: gcp.compute.HealthCheck;

	/**
	 * Enabling logging for the Load Balancer
	 *
	 * (Default is enabled)
	 */
	logging?: boolean;

	/**
	 * Target for the Internal Load Balancer
	 */
<<<<<<< HEAD
	target: Pick<ContainerMIG, 'instanceGroupManager' | 'serviceAccount' | 'subnetwork' | 'type'> | {
		type: 'NEG';
		host: pulumi.Input<string>;
		port?: pulumi.Input<number>;
	};
=======
	target: Pick<ContainerMIG, 'instanceGroupManager' | 'serviceAccount' | 'subnetwork'>;

	/**
	 * Limit IPs that can access the Load Balancer
	 *
	 * (If not specified, the default is to allow all IPs)
	 */
	allowedSources?: pulumi.Input<string>[];

	/**
	 * Backend Service for the External Load Balancer
	 * configuration options
	 */
	backendConfig?: Omit<NonNullable<ConstructorParameters<typeof gcp.compute.BackendService>[1]>, 'backends' | 'loadBalancingScheme'>;
>>>>>>> ca5d3d98
};

type InternalLoadBalancerArgs = LoadBalancerArgs & {
	/**
	 * Subnetwork to use for the Internal Load Balancer
	 */
	subnetwork: gcp.compute.Subnetwork;

	/**
	 * Proxy-only Subnetwork CIDR to use for the Internal
	 * Load Balancer.  It must be supplied in order to create
	 * the appropriate firewall rules.
	 *
	 * If "createProxySubnetwork" is specified as true then
	 * this will be used to create the proxy-only subnetwork.
	 *
	 * Proxy-only subnetworks are used by GCP for internal cross-region
	 * load balancing and are an artifact of this process -- only one
	 * should be created per subnetwork.
	 */
	proxySubnetworkCIDR: pulumi.Input<string>;

	/**
	 * Specify whether or not to create the proxy-only
	 * subnetwork
	 *
	 * Proxy-only subnetworks are used by GCP for internal cross-region
	 * load balancing and are an artifact of this process -- only one
	 * should be created per subnetwork.
	 *
	 * Default is false
	 */
	createProxySubnetwork?: boolean;

	/**
	 * IP Address to use for the Internal Load Balancer,
	 * if not supplied one will be created
	 */
	ip?: pulumi.Input<string> | gcp.compute.Address;

	/**
	 * Domain name to use for the SSL certificates and DNS
	 * entries (must be supplied if "sslCertificateName"
	 * is not)
	 */
	domainName?: pulumi.Input<string>;

	/**
	 * Name of the SSL certificate to use (if not
	 * supplied, one will be created using DNS validation
	 * of the domain name specified in "domainName")
	 */
	sslCertificateName?: pulumi.Input<string>;
};

type ExternalLoadBalancerArgs = LoadBalancerArgs & {
	/**
	 * IP Address to use for the Internal Load Balancer,
	 * if not supplied one will be created
	 */
	ip?: pulumi.Input<string> | gcp.compute.GlobalAddress;

	/**
	 * Domain name to use for the SSL certificates and DNS
	 * entries (must be supplied if "sslCertificateName"
	 * is not)
	 */
	domainName?: pulumi.Input<string>;

	/**
	 * Name of the SSL certificate to use (if not
	 * supplied, one will be created using DNS validation
	 * of the domain name specified in "domainName")
	 */
	sslCertificateName?: pulumi.Input<string>;
};

/**
 * Construct a Security Policy for the Backend Service based on the allowed sources
 */
function createBackendSecurityPolicy(name: string, allowedSources: LoadBalancerArgs['allowedSources'], args?: Omit<NonNullable<ConstructorParameters<typeof gcp.compute.SecurityPolicy>[1]>, 'rules'>, opts?: ConstructorParameters<typeof gcp.compute.SecurityPolicy>[2]) {
	if (allowedSources === undefined) {
		return(undefined);
	}

	const backendSecurityPolicy = new gcp.compute.SecurityPolicy(name, {
		rules: (function() {
			const rules: NonNullable<NonNullable<ConstructorParameters<typeof gcp.compute.SecurityPolicy>[1]>['rules']> = [];

			const sources = [...allowedSources];
			let offset = -1;
			while (sources.length > 0) {
				offset++;
				rules.push({
					priority: 1000 + offset,
					action: 'allow',
					match: {
						config: {
							srcIpRanges: sources.splice(0, 10)
						},
						versionedExpr: 'SRC_IPS_V1'
					}
				});
			}

			return(rules);
		})(),
		...args
	}, opts);

	return(backendSecurityPolicy);
}


/**
 * Internal load balancer (on the same subnet as the Managed Instance Group, or the specified subnet)
 */
export class InternalLoadBalancer extends pulumi.ComponentResource {
	readonly lb: gcp.compute.GlobalForwardingRule;
	readonly backend: gcp.compute.BackendService;

	constructor(name: string, args: InternalLoadBalancerArgs, opts?: pulumi.ComponentResourceOptions) {
		super('keeta:lb:InternalLoadBalancer', name, args, opts);
		const config = args;

		/**
		 * Load Balancer logging
		 */
		const loggingEnabled = args.logging ?? true;

		/**
		 * Region (must be the same for the Managed Instance Group,
		 * the Load Balancer, and the Subnet)
		 */
		const region = config.subnetwork.region;

		/**
		 * Subnetwork the Load Balancer will be deployed into
		 */
		const subnetwork = config.subnetwork;

		/**
		 * Collect resources that *must* be created before the ILB
		 */
		const toDependOn: pulumi.Resource[] = [];

		/**
		 * Get the IP Address to use for the Load Balancer (user-specified or
		 * created)
		 */
		let ip = config.ip;
		if (ip === undefined) {
			ip = new gcp.compute.Address(`${name}-ip`, {
				description: `IP Address for the ${args.baseDescription}`,
				region: region,
				addressType: 'INTERNAL',
				subnetwork: subnetwork.id
			}, {
				parent: this
			});
		}
		if (gcp.compute.Address.isInstance(ip)) {
			/*
			 * Add a DNS entry for the internal load balancer
			 */
			if ('domainName' in config && config.domainName !== undefined) {
				const entry = args.dns?.addEntry(config.domainName, 'A', ip.address);
				if (entry !== undefined) {
					toDependOn.push(entry);
				}
			}

			ip = ip.id;
		}

		/*
		 * Create the proxy-only subnet if needed
		 */
		if ('createProxySubnetwork' in config && config.createProxySubnetwork === true) {
			const proxySubnetwork = new gcp.compute.Subnetwork(`${name}-proxy-subnetwork`, {
				description: `Proxy-only Subnetwork for the ${args.baseDescription}`,
				ipCidrRange: config.proxySubnetworkCIDR,
				network: subnetwork.network,
				region: subnetwork.region,
				purpose: 'GLOBAL_MANAGED_PROXY',
				role: 'ACTIVE'
			}, {
				parent: this
			});

			toDependOn.push(proxySubnetwork);
		}

		/*
		 * Pull in user-specified SSL certificate or create one
		 */
		let certificateID: pulumi.Output<string>;
		if ('sslCertificateName' in config && config.sslCertificateName !== undefined) {
			/* Untested */
			const cert = gcp.compute.getRegionSslCertificateOutput({
				name: config.sslCertificateName,
				region: region
			});

			certificateID = cert.apply(function(certInfo) {
				return(certInfo.id);
			});
		} else if ('domainName' in config && config.domainName !== undefined) {
			const domainValidation = new gcp.certificatemanager.DnsAuthorization(`${name}-cert-dns`, {
				description: `DNS Authorization for the SSL Certificate for the ${args.baseDescription}`,
				domain: config.domainName
			}, {
				parent: this
			});

			const dnsEntry = pulumi.output(domainValidation.dnsResourceRecords[0]);
			const entry = args.dns?.addEntry(dnsEntry.name, 'CNAME', dnsEntry.data);
			if (entry !== undefined) {
				toDependOn.push(entry);
			}

			const cert = new gcp.certificatemanager.Certificate(`${name}-cert`, {
				description: `SSL Certificate for the ${args.baseDescription}`,
				scope: 'ALL_REGIONS',
				managed: {
					domains: [config.domainName],
					dnsAuthorizations: [domainValidation.id]
				}
			}, {
				parent: domainValidation,
				dependsOn: toDependOn.splice(0)
			});

			certificateID = cert.id;
		} else {
			throw(new Error('Internal Load Balancer requires either a domain name or an SSL certificate name (or both)'));
		}

<<<<<<< HEAD
		let backend;
		if (args.target.type === 'NEG') {
			throw(new Error('Internal Load Balancer does not support Network Endpoint Groups (currently)'));
		} else {
			backend = new gcp.compute.BackendService(`${name}-be`, {
				backends: [{
					description: `Backend for the ${args.baseDescription}`,
					group: args.target.instanceGroupManager.instanceGroup
				}],
				healthChecks: args.healthCheck.selfLink,
				loadBalancingScheme: 'INTERNAL_MANAGED',
				logConfig: {
					enable: loggingEnabled
				}
			}, {
				parent: this
			});
		}
=======
		const backendSecurityPolicy = createBackendSecurityPolicy(`${name}-ext-be-sp`, args.allowedSources, undefined, {
			parent: this
		});

		const backend = new gcp.compute.BackendService(`${name}-be`, {
			backends: [{
				description: `Backend for the ${args.baseDescription}`,
				group: args.target.instanceGroupManager.instanceGroup
			}],
			healthChecks: args.healthCheck.selfLink,
			loadBalancingScheme: 'INTERNAL_MANAGED',
			logConfig: {
				enable: loggingEnabled
			},
			securityPolicy: backendSecurityPolicy?.id,
			...args.backendConfig
		}, {
			parent: this
		});
>>>>>>> ca5d3d98

		const urlMap = new gcp.compute.URLMap(`${name}-map`, {
			description: `URL Map for the ${args.baseDescription}`,
			defaultService: backend.selfLink
		}, {
			parent: backend
		});

		const target = new gcp.compute.TargetHttpsProxy(`${name}-target`, {
			description: `Target HTTPS Proxy for the ${args.baseDescription}`,
			urlMap: urlMap.name,
			certificateManagerCertificates: [certificateID]
		}, {
			parent: urlMap
		});

		const lb = new gcp.compute.GlobalForwardingRule(`${name}-ilb`, {
			description: `Internal Load Balancer for ${args.baseDescription}`,
			target: target.id,
			loadBalancingScheme: 'INTERNAL_MANAGED',
			ipAddress: ip,
			portRange: '443',
			subnetwork: subnetwork.id,
			network: subnetwork.network
		}, {
			parent: urlMap,
			dependsOn: toDependOn.splice(0)
		});

		/*
		 * Firewall to allow traffic from the ILB inbound
		 * https://cloud.google.com/load-balancing/docs/firewall-rules
		 */
		new gcp.compute.Firewall(`${name}-ilb-in`, {
			description: `Inbound firewall rule for the ${args.baseDescription}`,
			direction: 'INGRESS',
			network: pulumi.output(args.target.subnetwork).network,
			allows: [{
				protocol: 'tcp',
				ports: ['8080', '80', '443']
			}],
			targetServiceAccounts: pulumi.output(args.target.serviceAccount).apply(function(serviceAccount) {
				if (gcp.serviceaccount.Account.isInstance(serviceAccount)) {
					return([serviceAccount.email]);
				} else {
					return([serviceAccount]);
				}
			}),
			sourceRanges: [config.proxySubnetworkCIDR, '35.191.0.0/16', '130.211.0.0/22'],
			priority: 900,
			...args.common.gcp.firewallConfig
		}, {
			parent: lb
		});

		new gcp.compute.Firewall(`${name}-ilb-in-health`, {
			description: `Inbound firewall rule for the ${args.baseDescription} ILB Health Check`,
			direction: 'INGRESS',
			network: subnetwork.network,
			allows: [{
				protocol: 'tcp',
				ports: ['443', '8080', '80']
			}],
			destinationRanges: [lb.ipAddress],
			sourceRanges: ['35.191.0.0/16', '130.211.0.0/22'],
			priority: 900,
			...args.common.gcp.firewallConfig
		}, {
			parent: lb
		});

		this.lb = lb;
		this.backend = backend;
	}
}

export class ExternalLoadBalancer extends pulumi.ComponentResource {
	readonly lb: gcp.compute.GlobalForwardingRule;
	readonly backend: gcp.compute.BackendService;

	constructor(name: string, args: ExternalLoadBalancerArgs, opts?: pulumi.ComponentResourceOptions) {
		super('keeta:lb:ExternalLoadBalancer', name, args, opts);

		const config = args;

		/**
		 * Load Balancer logging
		 */
		const loggingEnabled = args.logging ?? true;

		/**
		 * Collect resources that *must* be created before the ILB
		 */
		const toDependOn: pulumi.Resource[] = [];

		/**
		 * Get the IP Address to use for the Load Balancer (user-specified or
		 * created)
		 */
		let ip = config.ip;
		if (ip === undefined) {
			ip = new gcp.compute.GlobalAddress(`${name}-ext-ip`, {
				description: `IP Address for the ${args.baseDescription}`,
				addressType: 'EXTERNAL'
			}, {
				parent: this
			});
		}
		if (gcp.compute.GlobalAddress.isInstance(ip)) {
			/*
			 * Add a DNS entry for the internal load balancer
			 */
			if ('domainName' in config && config.domainName !== undefined) {
				const entry = args.dns?.addEntry(config.domainName, 'A', ip.address);
				if (entry !== undefined) {
					toDependOn.push(entry);
				}
			}

			ip = ip.id;
		}

		/*
		 * Pull in user-specified SSL certificate or create one
		 */
		let certificateID: pulumi.Output<string>;
		if ('sslCertificateName' in config && config.sslCertificateName !== undefined) {
			certificateID = pulumi.output(config.sslCertificateName);
		} else if ('domainName' in config && config.domainName !== undefined) {
			const cert = new gcp.compute.ManagedSslCertificate(`${name}-ext-cert`, {
				description: `SSL Certificate for the ${args.baseDescription}`,
				managed: {
					domains: [config.domainName]
				}
			}, {
				parent: this,
				dependsOn: toDependOn.splice(0)
			});

			certificateID = cert.id;
		} else {
			throw(new Error('External Load Balancer requires either a domain name or an SSL certificate name (or both)'));
		}

<<<<<<< HEAD
		let targetBackendGroup;
		let targetBackendHealthCheck;
		let targetBackendProtocol;
		const targetBackendCustomHeaders: pulumi.Input<string>[] = [];
		if (args.target.type === 'NEG') {
			const targetInfo = {
				port: args.target.port ?? 443,
				fqdn: args.target.host
			};
			const targetHash = pulumi.output(targetInfo).apply(function(info) {
				return(utils.hash(JSON.stringify(info)));
			});

			/*
			 * Because the endpoint group cannot have more than one
			 * endpoint, we create one for each target -- this will
			 * ensure that the endpoint group is constructed when
			 * the endpoint group changes (e.g. if the target changes)
			 *
			 * The alternative is to have the endpoint be deleted
			 * before being replaced, which would cause a small
			 * amount of downtime
			 */
			const endpointGroup = new gcp.compute.GlobalNetworkEndpointGroup(`${name}-ext-be-neg`, {
				description: pulumi.interpolate`Network Endpoint Group for the ${args.baseDescription} (target ${targetHash})`,
				networkEndpointType: 'INTERNET_FQDN_PORT'
			}, {
				parent: this,
				replaceOnChanges: ['description']
			});

			const endpoint = new gcp.compute.GlobalNetworkEndpoint(`${name}-ext-be-ne`, {
				globalNetworkEndpointGroup: endpointGroup.id,
				...targetInfo
			}, {
				parent: this
			});

			targetBackendGroup = endpointGroup.id;
			targetBackendHealthCheck = undefined;
			targetBackendProtocol = 'HTTPS';
			targetBackendCustomHeaders.push(pulumi.interpolate`host:${args.target.host}`);

			toDependOn.push(endpoint);
		} else {
			targetBackendGroup = args.target.instanceGroupManager.instanceGroup;
			targetBackendHealthCheck = args.healthCheck.selfLink;
			targetBackendProtocol = 'HTTP';
		}
=======
		const backendSecurityPolicy = createBackendSecurityPolicy(`${name}-ext-be-sp`, args.allowedSources, undefined, {
			parent: this
		});
>>>>>>> ca5d3d98

		const backend = new gcp.compute.BackendService(`${name}-ext-be`, {
			backends: [{
				description: `Backend for the ${args.baseDescription}`,
				group: targetBackendGroup
			}],
			protocol: targetBackendProtocol,
			healthChecks: targetBackendHealthCheck,
			loadBalancingScheme: 'EXTERNAL_MANAGED',
			customRequestHeaders: targetBackendCustomHeaders,
			logConfig: {
				enable: loggingEnabled
			},
			securityPolicy: backendSecurityPolicy?.id,
			...args.backendConfig
		}, {
			parent: this,
			dependsOn: toDependOn.splice(0)
		});

		const urlMap = new gcp.compute.URLMap(`${name}-ext-map`, {
			description: `URL Map for the ${args.baseDescription}`,
			defaultService: backend.selfLink
		}, {
			parent: backend
		});

		const target = new gcp.compute.TargetHttpsProxy(`${name}-ext-target`, {
			description: `Target HTTPS Proxy for the ${args.baseDescription}`,
			urlMap: urlMap.name,
			sslCertificates: [certificateID]
		}, {
			parent: urlMap
		});

		const lb = new gcp.compute.GlobalForwardingRule(`${name}-lb`, {
			description: `External Load Balancer for the ${args.baseDescription}`,
			target: target.id,
			loadBalancingScheme: 'EXTERNAL_MANAGED',
			ipAddress: ip,
			portRange: '443'
		}, {
			parent: urlMap,
			dependsOn: toDependOn.splice(0)
		});

		if (args.target.type === 'MIG') {
			/*
			 * Firewall to allow traffic from the LB inbound
			 * https://cloud.google.com/load-balancing/docs/firewall-rules
			 */
			new gcp.compute.Firewall(`${name}-lb-in`, {
				description: `Inbound firewall rule for the ${args.baseDescription} from LB`,
				direction: 'INGRESS',
				network: pulumi.output(args.target.subnetwork).network,
				allows: [{
					protocol: 'tcp',
					ports: ['8080']
				}],
				targetServiceAccounts: pulumi.output(args.target.serviceAccount).apply(function(serviceAccount) {
					if (gcp.serviceaccount.Account.isInstance(serviceAccount)) {
						return([serviceAccount.email]);
					} else {
						return([serviceAccount]);
					}
				}),
				sourceRanges: ['35.191.0.0/16', '130.211.0.0/22'],
				priority: 900,
				...args.common.gcp.firewallConfig
			}, {
				parent: lb
			});
		}

		this.lb = lb;
		this.backend = backend;
	}
}<|MERGE_RESOLUTION|>--- conflicted
+++ resolved
@@ -40,14 +40,11 @@
 	/**
 	 * Target for the Internal Load Balancer
 	 */
-<<<<<<< HEAD
 	target: Pick<ContainerMIG, 'instanceGroupManager' | 'serviceAccount' | 'subnetwork' | 'type'> | {
 		type: 'NEG';
 		host: pulumi.Input<string>;
 		port?: pulumi.Input<number>;
 	};
-=======
-	target: Pick<ContainerMIG, 'instanceGroupManager' | 'serviceAccount' | 'subnetwork'>;
 
 	/**
 	 * Limit IPs that can access the Load Balancer
@@ -61,7 +58,6 @@
 	 * configuration options
 	 */
 	backendConfig?: Omit<NonNullable<ConstructorParameters<typeof gcp.compute.BackendService>[1]>, 'backends' | 'loadBalancingScheme'>;
->>>>>>> ca5d3d98
 };
 
 type InternalLoadBalancerArgs = LoadBalancerArgs & {
@@ -300,26 +296,10 @@
 			throw(new Error('Internal Load Balancer requires either a domain name or an SSL certificate name (or both)'));
 		}
 
-<<<<<<< HEAD
-		let backend;
 		if (args.target.type === 'NEG') {
 			throw(new Error('Internal Load Balancer does not support Network Endpoint Groups (currently)'));
-		} else {
-			backend = new gcp.compute.BackendService(`${name}-be`, {
-				backends: [{
-					description: `Backend for the ${args.baseDescription}`,
-					group: args.target.instanceGroupManager.instanceGroup
-				}],
-				healthChecks: args.healthCheck.selfLink,
-				loadBalancingScheme: 'INTERNAL_MANAGED',
-				logConfig: {
-					enable: loggingEnabled
-				}
-			}, {
-				parent: this
-			});
-		}
-=======
+		}
+
 		const backendSecurityPolicy = createBackendSecurityPolicy(`${name}-ext-be-sp`, args.allowedSources, undefined, {
 			parent: this
 		});
@@ -339,7 +319,6 @@
 		}, {
 			parent: this
 		});
->>>>>>> ca5d3d98
 
 		const urlMap = new gcp.compute.URLMap(`${name}-map`, {
 			description: `URL Map for the ${args.baseDescription}`,
@@ -484,7 +463,6 @@
 			throw(new Error('External Load Balancer requires either a domain name or an SSL certificate name (or both)'));
 		}
 
-<<<<<<< HEAD
 		let targetBackendGroup;
 		let targetBackendHealthCheck;
 		let targetBackendProtocol;
@@ -534,11 +512,10 @@
 			targetBackendHealthCheck = args.healthCheck.selfLink;
 			targetBackendProtocol = 'HTTP';
 		}
-=======
+
 		const backendSecurityPolicy = createBackendSecurityPolicy(`${name}-ext-be-sp`, args.allowedSources, undefined, {
 			parent: this
 		});
->>>>>>> ca5d3d98
 
 		const backend = new gcp.compute.BackendService(`${name}-ext-be`, {
 			backends: [{
